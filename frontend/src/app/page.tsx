/* eslint-disable @typescript-eslint/no-explicit-any */
'use client';

import * as React from 'react';
import { useState } from 'react';
import ResumeUploader from '@/components/ResumeUploader';
import JobDescriptionInput from '@/components/JobDescriptionInput';
import AnalysisResults from '@/components/AnalysisResults';
import LoadingSpinner from '@/components/LoadingSpinner';

// Define apiUrl at the top level so process.env is replaced at build time
const apiUrl = process.env.NEXT_PUBLIC_API_URL || 'https://yaminivj-ai-resumereviewer.hf.space/';

export default function Home() {
  const [file, setFile] = useState<File | null>(null);
  const [jobDescription, setJobDescription] = useState('');
  const [results, setResults] = useState<any>(null);
  const [loading, setLoading] = useState(false);
  const [error, setError] = useState<string | null>(null);

  const handleAnalysis = async (formData: FormData) => {
    setLoading(true);
    setError(null);
    
    try {
<<<<<<< HEAD
      // Debug: Log the FormData contents
      console.log('FormData contents:');
      for (const [key, value] of formData.entries()) {
        console.log(`${key}:`, value);
      }
      
      console.log('Sending request to:', `${apiUrl}/api/v1/match`);
      
=======
      // Use HF Spaces backend URL - replace with your actual URL
      const apiUrl = process.env.NEXT_PUBLIC_API_URL || 'https://yaminivj-ai-resumereviewer.hf.space/';
>>>>>>> 48b27cfa
      const response = await fetch(`${apiUrl}/api/v1/match`, {
        method: 'POST',
        body: formData,
        // Don't set Content-Type or Content-Length - let browser handle it for FormData
      });

      console.log('Response status:', response.status);
      console.log('Response headers:', Object.fromEntries(response.headers.entries()));

      if (!response.ok) {
        const errorText = await response.text();
        console.error('Error response:', errorText);
        throw new Error(`HTTP error! status: ${response.status}, message: ${errorText}`);
      }

      const data = await response.json();
      console.log('Success response:', data);
      setResults(data);
    } catch (err) {
      console.error('Analysis error:', err);
      setError(err instanceof Error ? err.message : 'An error occurred');
    } finally {
      setLoading(false);
    }
  };

  const handleReset = () => {
    setFile(null);
    setJobDescription('');
    setResults(null);
    setError(null);
  };

  return (
    <div className="min-h-screen bg-gradient-to-br from-blue-50 to-indigo-100">
      <div className="container mx-auto px-4 py-8">
        <div className="text-center mb-8">
          <h1 className="text-4xl font-bold text-gray-900 mb-4">
            AI Resume Reviewer
          </h1>
          <p className="text-lg text-gray-600">
            Upload your resume and job description to get AI-powered analysis
          </p>
        </div>

        {!results ? (
          <div className="max-w-4xl mx-auto">
            <div className="bg-white rounded-lg shadow-lg p-6 mb-6">
              <ResumeUploader onFileSelect={setFile} />
            </div>
            
            <div className="bg-white rounded-lg shadow-lg p-6 mb-6">
              <JobDescriptionInput 
                value={jobDescription}
                onChange={setJobDescription}
              />
            </div>

            {file && jobDescription && (
              <div className="text-center">
                <button
                  onClick={() => {
                    const formData = new FormData();
                    formData.append('file', file);
                    formData.append('job_description', jobDescription);
                    handleAnalysis(formData);
                  }}
                  disabled={loading}
                  className="bg-blue-600 hover:bg-blue-700 disabled:bg-blue-400 text-white font-bold py-3 px-8 rounded-lg text-lg transition-colors"
                >
                  {loading ? <LoadingSpinner /> : 'Analyze Resume'}
                </button>
              </div>
            )}

            {error && (
              <div className="mt-4 p-4 bg-red-100 border border-red-400 text-red-700 rounded">
                {error}
              </div>
            )}
          </div>
        ) : (
          <AnalysisResults results={results} onReset={handleReset} />
        )}
      </div>
    </div>
  );
} <|MERGE_RESOLUTION|>--- conflicted
+++ resolved
@@ -23,7 +23,6 @@
     setError(null);
     
     try {
-<<<<<<< HEAD
       // Debug: Log the FormData contents
       console.log('FormData contents:');
       for (const [key, value] of formData.entries()) {
@@ -32,10 +31,6 @@
       
       console.log('Sending request to:', `${apiUrl}/api/v1/match`);
       
-=======
-      // Use HF Spaces backend URL - replace with your actual URL
-      const apiUrl = process.env.NEXT_PUBLIC_API_URL || 'https://yaminivj-ai-resumereviewer.hf.space/';
->>>>>>> 48b27cfa
       const response = await fetch(`${apiUrl}/api/v1/match`, {
         method: 'POST',
         body: formData,
